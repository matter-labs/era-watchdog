--- conflicted
+++ resolved
@@ -46,13 +46,8 @@
 };
 
 export const PRIORITY_OP_TIMEOUT = +(process.env.FLOW_DEPOSIT_L2_TIMEOUT ?? 15 * MIN);
-<<<<<<< HEAD
 export const DEPOSIT_RETRY_INTERVAL = +(process.env.FLOW_DEPOSIT_RETRY_INTERVAL ?? 30 * SEC);
-export const DEPOSIT_RETRY_LIMIT = +(process.env.DEPOSIT_RETRY_LIMIT ?? 3);
-=======
-export const DEPOSIT_RETRY_INTERVAL = +(process.env.FLOW_DEPOSIT_RETRY_INTERVAL ?? 5 * MIN);
 export const DEPOSIT_RETRY_LIMIT = +(process.env.FLOW_DEPOSIT_RETRY_LIMIT ?? 3);
->>>>>>> a1eba5bb
 
 export abstract class DepositBaseFlow {
   constructor(
@@ -65,7 +60,7 @@
     protected chainId: bigint,
     protected baseToken: string,
     private flowName: string
-  ) {}
+  ) { }
 
   protected getDepositRequest(): DepositTxRequest {
     return {
